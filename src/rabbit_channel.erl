--- conflicted
+++ resolved
@@ -550,12 +550,7 @@
                 reply_consumer          = none,
                 delivery_flow           = Flow,
                 interceptor_state       = undefined,
-<<<<<<< HEAD
-                writer_gc_threshold     = GCThreshold,
                 queue_states            = rabbit_queue_type:init()
-=======
-                queue_states            = #{}
->>>>>>> b6a38916
                },
     State1 = State#ch{
                interceptor_state = rabbit_channel_interceptor:init(State)},
