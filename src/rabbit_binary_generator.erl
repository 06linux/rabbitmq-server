%%   The contents of this file are subject to the Mozilla Public License
%%   Version 1.1 (the "License"); you may not use this file except in
%%   compliance with the License. You may obtain a copy of the License at
%%   http://www.mozilla.org/MPL/
%%
%%   Software distributed under the License is distributed on an "AS IS"
%%   basis, WITHOUT WARRANTY OF ANY KIND, either express or implied. See the
%%   License for the specific language governing rights and limitations
%%   under the License.
%%
%%   The Original Code is RabbitMQ.
%%
%%   The Initial Developers of the Original Code are LShift Ltd,
%%   Cohesive Financial Technologies LLC, and Rabbit Technologies Ltd.
%%
%%   Portions created before 22-Nov-2008 00:00:00 GMT by LShift Ltd,
%%   Cohesive Financial Technologies LLC, or Rabbit Technologies Ltd
%%   are Copyright (C) 2007-2008 LShift Ltd, Cohesive Financial
%%   Technologies LLC, and Rabbit Technologies Ltd.
%%
%%   Portions created by LShift Ltd are Copyright (C) 2007-2010 LShift
%%   Ltd. Portions created by Cohesive Financial Technologies LLC are
%%   Copyright (C) 2007-2010 Cohesive Financial Technologies
%%   LLC. Portions created by Rabbit Technologies Ltd are Copyright
%%   (C) 2007-2010 Rabbit Technologies Ltd.
%%
%%   All Rights Reserved.
%%
%%   Contributor(s): ______________________________________.
%%

-module(rabbit_binary_generator).
-include("rabbit_framing.hrl").
-include("rabbit.hrl").

% EMPTY_CONTENT_BODY_FRAME_SIZE, 8 = 1 + 2 + 4 + 1
%  - 1 byte of frame type
%  - 2 bytes of channel number
%  - 4 bytes of frame payload length
%  - 1 byte of payload trailer FRAME_END byte
% See definition of check_empty_content_body_frame_size/0, an assertion called at startup.
-define(EMPTY_CONTENT_BODY_FRAME_SIZE, 8).

-export([build_simple_method_frame/3,
         build_simple_content_frames/4,
         build_heartbeat_frame/0]).
-export([generate_table/1, encode_properties/2]).
-export([check_empty_content_body_frame_size/0]).
<<<<<<< HEAD
-export([ensure_content_encoded/1, clear_encoded_content/1]).
-export([map_exception/2]).
=======
-export([ensure_content_encoded/2, clear_encoded_content/1]).
>>>>>>> 4e517eae

-import(lists).

%%----------------------------------------------------------------------------

-ifdef(use_specs).

-type(frame() :: [binary()]).

-spec(build_simple_method_frame/3 ::
        (rabbit_channel:channel_number(), rabbit_framing:amqp_method_record(),
         rabbit_types:protocol())
        -> frame()).
-spec(build_simple_content_frames/4 ::
        (rabbit_channel:channel_number(), rabbit_types:content(),
         non_neg_integer(), rabbit_types:protocol())
        -> [frame()]).
-spec(build_heartbeat_frame/0 :: () -> frame()).
-spec(generate_table/1 :: (rabbit_framing:amqp_table()) -> binary()).
-spec(encode_properties/2 ::
        ([rabbit_framing:amqp_property_type()], [any()]) -> binary()).
-spec(check_empty_content_body_frame_size/0 :: () -> 'ok').
-spec(ensure_content_encoded/2 ::
        (rabbit_types:content(), rabbit_types:protocol()) ->
                                       rabbit_types:encoded_content()).
-spec(clear_encoded_content/1 ::
        (rabbit_types:content()) -> rabbit_types:unencoded_content()).
-spec(map_exception/2 :: (non_neg_integer(), amqp_error()) ->
        {bool(), non_neg_integer(), amqp_method()}).

-endif.

%%----------------------------------------------------------------------------

build_simple_method_frame(ChannelInt, MethodRecord, Protocol) ->
    MethodFields = Protocol:encode_method_fields(MethodRecord),
    MethodName = rabbit_misc:method_record_type(MethodRecord),
    {ClassId, MethodId} = Protocol:method_id(MethodName),
    create_frame(1, ChannelInt, [<<ClassId:16, MethodId:16>>, MethodFields]).

build_simple_content_frames(ChannelInt, Content, FrameMax, Protocol) ->
    #content{class_id = ClassId,
             properties_bin = ContentPropertiesBin,
             payload_fragments_rev = PayloadFragmentsRev} =
        ensure_content_encoded(Content, Protocol),
    {BodySize, ContentFrames} =
        build_content_frames(PayloadFragmentsRev, FrameMax, ChannelInt),
    HeaderFrame = create_frame(2, ChannelInt,
                               [<<ClassId:16, 0:16, BodySize:64>>,
                                ContentPropertiesBin]),
    [HeaderFrame | ContentFrames].

build_content_frames(FragsRev, FrameMax, ChannelInt) ->
    BodyPayloadMax = if FrameMax == 0 ->
                             iolist_size(FragsRev);
                        true ->
                             FrameMax - ?EMPTY_CONTENT_BODY_FRAME_SIZE
                     end,
    build_content_frames(0, [], BodyPayloadMax, [],
                         lists:reverse(FragsRev), BodyPayloadMax, ChannelInt).

build_content_frames(SizeAcc, FramesAcc, _FragSizeRem, [],
                     [], _BodyPayloadMax, _ChannelInt) ->
    {SizeAcc, lists:reverse(FramesAcc)};
build_content_frames(SizeAcc, FramesAcc, FragSizeRem, FragAcc,
                     Frags, BodyPayloadMax, ChannelInt)
  when FragSizeRem == 0 orelse Frags == [] ->
    Frame = create_frame(3, ChannelInt, lists:reverse(FragAcc)),
    FrameSize = BodyPayloadMax - FragSizeRem,
    build_content_frames(SizeAcc + FrameSize, [Frame | FramesAcc],
                         BodyPayloadMax, [], Frags, BodyPayloadMax, ChannelInt);
build_content_frames(SizeAcc, FramesAcc, FragSizeRem, FragAcc,
                     [Frag | Frags], BodyPayloadMax, ChannelInt) ->
    Size = size(Frag),
    {NewFragSizeRem, NewFragAcc, NewFrags} =
        if Size == 0           -> {FragSizeRem, FragAcc, Frags};
           Size =< FragSizeRem -> {FragSizeRem - Size, [Frag | FragAcc], Frags};
           true                -> <<Head:FragSizeRem/binary, Tail/binary>> =
                                      Frag,
                                  {0, [Head | FragAcc], [Tail | Frags]}
        end,
    build_content_frames(SizeAcc, FramesAcc, NewFragSizeRem, NewFragAcc,
                         NewFrags, BodyPayloadMax, ChannelInt).

build_heartbeat_frame() ->
    create_frame(?FRAME_HEARTBEAT, 0, <<>>).

create_frame(TypeInt, ChannelInt, PayloadBin) when is_binary(PayloadBin) ->
    [<<TypeInt:8, ChannelInt:16, (size(PayloadBin)):32>>, PayloadBin, <<?FRAME_END>>];
create_frame(TypeInt, ChannelInt, Payload) ->
    create_frame(TypeInt, ChannelInt, list_to_binary(Payload)).

%% table_field_to_binary supports the AMQP 0-8/0-9 standard types, S,
%% I, D, T and F, as well as the QPid extensions b, d, f, l, s, t, x,
%% and V.

table_field_to_binary({FName, Type, Value}) ->
    [short_string_to_binary(FName) | field_value_to_binary(Type, Value)].

field_value_to_binary(longstr, Value) ->
    ["S", long_string_to_binary(Value)];

field_value_to_binary(signedint, Value) ->
    ["I", <<Value:32/signed>>];

field_value_to_binary(decimal, {Before, After}) ->
    ["D", Before, <<After:32>>];

field_value_to_binary(timestamp, Value) ->
    ["T", <<Value:64>>];

field_value_to_binary(table, Value) ->
    ["F", table_to_binary(Value)];

field_value_to_binary(array, Value) ->
    ["A", array_to_binary(Value)];

field_value_to_binary(byte, Value) ->
    ["b", <<Value:8/unsigned>>];

field_value_to_binary(double, Value) ->
    ["d", <<Value:64/float>>];

field_value_to_binary(float, Value) ->
    ["f", <<Value:32/float>>];

field_value_to_binary(long, Value) ->
    ["l", <<Value:64/signed>>];

field_value_to_binary(short, Value) ->
    ["s", <<Value:16/signed>>];

field_value_to_binary(bool, Value) ->
    ["t", if Value -> 1; true -> 0 end];

field_value_to_binary(binary, Value) ->
    ["x", long_string_to_binary(Value)];

field_value_to_binary(void, _Value) ->
    ["V"].

table_to_binary(Table) when is_list(Table) ->
    BinTable = generate_table(Table),
    [<<(size(BinTable)):32>>, BinTable].

array_to_binary(Array) when is_list(Array) ->
    BinArray = generate_array(Array),
    [<<(size(BinArray)):32>>, BinArray].

generate_table(Table) when is_list(Table) ->
    list_to_binary(lists:map(fun table_field_to_binary/1, Table)).

generate_array(Array) when is_list(Array) ->
    list_to_binary(lists:map(
                     fun ({Type, Value}) -> field_value_to_binary(Type, Value) end,
                     Array)).

short_string_to_binary(String) when is_binary(String) ->
    Len = size(String),
    if Len < 256 -> [<<(size(String)):8>>, String];
       true      -> exit(content_properties_shortstr_overflow)
    end;
short_string_to_binary(String) ->
    StringLength = length(String),
    if StringLength < 256 -> [<<StringLength:8>>, String];
       true               -> exit(content_properties_shortstr_overflow)
    end.

long_string_to_binary(String) when is_binary(String) ->
    [<<(size(String)):32>>, String];
long_string_to_binary(String) ->
    [<<(length(String)):32>>, String].

encode_properties([], []) ->
    <<0, 0>>;
encode_properties(TypeList, ValueList) ->
    encode_properties(0, TypeList, ValueList, 0, [], []).

encode_properties(_Bit, [], [], FirstShortAcc, FlagsAcc, PropsAcc) ->
    list_to_binary([lists:reverse(FlagsAcc), <<FirstShortAcc:16>>, lists:reverse(PropsAcc)]);
encode_properties(_Bit, [], _ValueList, _FirstShortAcc, _FlagsAcc, _PropsAcc) ->
    exit(content_properties_values_overflow);
encode_properties(15, TypeList, ValueList, FirstShortAcc, FlagsAcc, PropsAcc) ->
    NewFlagsShort = FirstShortAcc bor 1, % set the continuation low bit
    encode_properties(0, TypeList, ValueList, 0, [<<NewFlagsShort:16>> | FlagsAcc], PropsAcc);
encode_properties(Bit, [bit | TypeList], [Value | ValueList], FirstShortAcc, FlagsAcc, PropsAcc) ->
    case Value of
        true -> encode_properties(Bit + 1, TypeList, ValueList,
                                  FirstShortAcc bor (1 bsl (15 - Bit)), FlagsAcc, PropsAcc);
        false -> encode_properties(Bit + 1, TypeList, ValueList,
                                   FirstShortAcc, FlagsAcc, PropsAcc);
        Other -> exit({content_properties_illegal_bit_value, Other})
    end;
encode_properties(Bit, [T | TypeList], [Value | ValueList], FirstShortAcc, FlagsAcc, PropsAcc) ->
    case Value of
        undefined -> encode_properties(Bit + 1, TypeList, ValueList,
                                       FirstShortAcc, FlagsAcc, PropsAcc);
        _ -> encode_properties(Bit + 1, TypeList, ValueList,
                               FirstShortAcc bor (1 bsl (15 - Bit)),
                               FlagsAcc,
                               [encode_property(T, Value) | PropsAcc])
    end.

encode_property(shortstr, String) ->
    Len = size(String),
    if Len < 256 -> <<Len:8/unsigned, String:Len/binary>>;
       true      -> exit(content_properties_shortstr_overflow)
    end;
encode_property(longstr, String) ->
    Len = size(String), <<Len:32/unsigned, String:Len/binary>>;
encode_property(octet, Int) ->
    <<Int:8/unsigned>>;
encode_property(shortint, Int) ->
    <<Int:16/unsigned>>;
encode_property(longint, Int) ->
    <<Int:32/unsigned>>;
encode_property(longlongint, Int) ->
    <<Int:64/unsigned>>;
encode_property(timestamp, Int) ->
    <<Int:64/unsigned>>;
encode_property(table, Table) ->
    table_to_binary(Table).

check_empty_content_body_frame_size() ->
    %% Intended to ensure that EMPTY_CONTENT_BODY_FRAME_SIZE is
    %% defined correctly.
    ComputedSize = size(list_to_binary(create_frame(?FRAME_BODY, 0, <<>>))),
    if ComputedSize == ?EMPTY_CONTENT_BODY_FRAME_SIZE ->
            ok;
       true ->
            exit({incorrect_empty_content_body_frame_size,
                  ComputedSize, ?EMPTY_CONTENT_BODY_FRAME_SIZE})
    end.

ensure_content_encoded(Content = #content{properties_bin = PropBin,
                                          protocol = Protocol}, Protocol)
  when PropBin =/= none ->
    Content;
ensure_content_encoded(Content = #content{properties = none,
                                          properties_bin = PropBin,
                                          protocol = Protocol}, Protocol1)
  when PropBin =/= none ->
    Props = Protocol:decode_properties(Content#content.class_id, PropBin),
    Content#content{properties = Props,
                    properties_bin = Protocol1:encode_properties(Props),
                    protocol = Protocol1};
ensure_content_encoded(Content = #content{properties = Props}, Protocol)
  when Props =/= none ->
    Content#content{properties_bin = Protocol:encode_properties(Props),
                    protocol = Protocol}.

clear_encoded_content(Content = #content{properties_bin = none,
                                         protocol = none}) ->
    Content;
clear_encoded_content(Content = #content{properties = none}) ->
    %% Only clear when we can rebuild the properties_bin later in
    %% accordance to the content record definition comment - maximum
    %% one of properties and properties_bin can be 'none'
    Content;
clear_encoded_content(Content = #content{}) ->
<<<<<<< HEAD
    Content#content{properties_bin = none}.

%% NB: this function is also used by the Erlang client
map_exception(Channel, Reason) ->
    {SuggestedClose, ReplyCode, ReplyText, FailedMethod} =
        lookup_amqp_exception(Reason),
    ShouldClose = SuggestedClose or (Channel == 0),
    {ClassId, MethodId} = case FailedMethod of
                              {_, _} -> FailedMethod;
                              none -> {0, 0};
                              _ -> rabbit_framing:method_id(FailedMethod)
                          end,
    {CloseChannel, CloseMethod} =
        case ShouldClose of
            true -> {0, #'connection.close'{reply_code = ReplyCode,
                                            reply_text = ReplyText,
                                            class_id = ClassId,
                                            method_id = MethodId}};
            false -> {Channel, #'channel.close'{reply_code = ReplyCode,
                                                reply_text = ReplyText,
                                                class_id = ClassId,
                                                method_id = MethodId}}
        end,
    {ShouldClose, CloseChannel, CloseMethod}.

%% FIXME: this clause can go when we move to AMQP spec >=8.1
lookup_amqp_exception(#amqp_error{name        = precondition_failed,
                                  explanation = Expl,
                                  method      = Method}) ->
    ExplBin = amqp_exception_explanation(<<"PRECONDITION_FAILED">>, Expl),
    {false, 406, ExplBin, Method};
lookup_amqp_exception(#amqp_error{name        = Name,
                                  explanation = Expl,
                                  method      = Method}) ->
    {ShouldClose, Code, Text} = rabbit_framing:lookup_amqp_exception(Name),
    ExplBin = amqp_exception_explanation(Text, Expl),
    {ShouldClose, Code, ExplBin, Method};
lookup_amqp_exception(Other) ->
    rabbit_log:warning("Non-AMQP exit reason '~p'~n", [Other]),
    {ShouldClose, Code, Text} =
        rabbit_framing:lookup_amqp_exception(internal_error),
    {ShouldClose, Code, Text, none}.

amqp_exception_explanation(Text, Expl) ->
    ExplBin = list_to_binary(Expl),
    CompleteTextBin = <<Text/binary, " - ", ExplBin/binary>>,
    if size(CompleteTextBin) > 255 -> <<CompleteTextBin:252/binary, "...">>;
       true                        -> CompleteTextBin
    end.
=======
    Content#content{properties_bin = none, protocol = none}.
>>>>>>> 4e517eae
<|MERGE_RESOLUTION|>--- conflicted
+++ resolved
@@ -46,12 +46,8 @@
          build_heartbeat_frame/0]).
 -export([generate_table/1, encode_properties/2]).
 -export([check_empty_content_body_frame_size/0]).
-<<<<<<< HEAD
--export([ensure_content_encoded/1, clear_encoded_content/1]).
+-export([ensure_content_encoded/2, clear_encoded_content/1]).
 -export([map_exception/2]).
-=======
--export([ensure_content_encoded/2, clear_encoded_content/1]).
->>>>>>> 4e517eae
 
 -import(lists).
 
@@ -312,8 +308,7 @@
     %% one of properties and properties_bin can be 'none'
     Content;
 clear_encoded_content(Content = #content{}) ->
-<<<<<<< HEAD
-    Content#content{properties_bin = none}.
+    Content#content{properties_bin = none, protocol = none}.
 
 %% NB: this function is also used by the Erlang client
 map_exception(Channel, Reason) ->
@@ -361,7 +356,4 @@
     CompleteTextBin = <<Text/binary, " - ", ExplBin/binary>>,
     if size(CompleteTextBin) > 255 -> <<CompleteTextBin:252/binary, "...">>;
        true                        -> CompleteTextBin
-    end.
-=======
-    Content#content{properties_bin = none, protocol = none}.
->>>>>>> 4e517eae
+    end.