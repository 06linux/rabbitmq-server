{application, rabbit,           %% -*- erlang -*-
 [{description, "RabbitMQ"},
  {id, "RabbitMQ"},
  {vsn, "0.0.0"},
  {modules, []},
  {registered, [rabbit_amqqueue_sup,
                rabbit_log,
                rabbit_node_monitor,
                rabbit_router,
                rabbit_sup,
                rabbit_direct_client_sup]},
  {applications, [kernel, stdlib, sasl, mnesia, rabbit_common, ranch, os_mon, xmerl]},
%% we also depend on crypto, public_key and ssl but they shouldn't be
%% in here as we don't actually want to start it
  {mod, {rabbit, []}},
  {env, [{tcp_listeners, [5672]},
         {num_tcp_acceptors, 10},
         {ssl_listeners, []},
         {num_ssl_acceptors, 1},
         {ssl_options, []},
         {vm_memory_high_watermark, 0.4},
         {vm_memory_high_watermark_paging_ratio, 0.5},
         {memory_monitor_interval, 2500},
         {disk_free_limit, 50000000}, %% 50MB
         {msg_store_index_module, rabbit_msg_store_ets_index},
         {backing_queue_module, rabbit_variable_queue},
         %% 0 ("no limit") would make a better default, but that
         %% breaks the QPid Java client
         {frame_max, 131072},
         {channel_max, 0},
         {heartbeat, 60},
         {msg_store_file_size_limit, 16777216},
         {fhc_write_buffering, true},
         {fhc_read_buffering, false},
         {queue_index_max_journal_entries, 32768},
         {queue_index_embed_msgs_below, 4096},
         {default_user, <<"guest">>},
         {default_pass, <<"guest">>},
         {default_user_tags, [administrator]},
         {default_vhost, <<"/">>},
         {default_permissions, [<<".*">>, <<".*">>, <<".*">>]},
         {loopback_users, [<<"guest">>]},
         {password_hashing_module, rabbit_password_hashing_sha256},
         {cluster_nodes, {[], disc}},
         {server_properties, []},
         {collect_statistics, none},
         {collect_statistics_interval, 5000},
         {mnesia_table_loading_timeout, 30000},
         {auth_mechanisms, ['PLAIN', 'AMQPLAIN']},
         {auth_backends, [rabbit_auth_backend_internal]},
         {delegate_count, 16},
         {trace_vhosts, []},
         {log_levels, [{connection, info}]},
         {ssl_cert_login_from, distinguished_name},
         {ssl_handshake_timeout, 5000},
         {ssl_allow_poodle_attack, false},
         {handshake_timeout, 10000},
         {reverse_dns_lookups, false},
         {cluster_partition_handling, ignore},
         {cluster_keepalive_interval, 10000},
         {tcp_listen_options, [{backlog,       128},
                               {nodelay,       true},
                               {linger,        {true, 0}},
                               {exit_on_close, false}]},
         {halt_on_upgrade_failure, true},
         {hipe_compile, false},
         %% see bug 24513 for how this list was created
         {hipe_modules,
          [rabbit_reader, rabbit_channel, gen_server2, rabbit_exchange,
           rabbit_command_assembler, rabbit_framing_amqp_0_9_1, rabbit_basic,
           rabbit_event, lists, queue, priority_queue, rabbit_router,
           rabbit_trace, rabbit_misc, rabbit_binary_parser,
           rabbit_exchange_type_direct, rabbit_guid, rabbit_net,
           rabbit_amqqueue_process, rabbit_variable_queue,
           rabbit_binary_generator, rabbit_writer, delegate, gb_sets, lqueue,
           sets, orddict, rabbit_amqqueue, rabbit_limiter, gb_trees,
           rabbit_queue_index, rabbit_exchange_decorator, gen, dict, ordsets,
           file_handle_cache, rabbit_msg_store, array,
           rabbit_msg_store_ets_index, rabbit_msg_file,
           rabbit_exchange_type_fanout, rabbit_exchange_type_topic, mnesia,
           mnesia_lib, rpc, mnesia_tm, qlc, sofs, proplists, credit_flow,
           pmon, ssl_connection, tls_connection, ssl_record, tls_record,
           gen_fsm, ssl]},
         {ssl_apps, [asn1, crypto, public_key, ssl]},
         %% see rabbitmq-server#114
         {mirroring_flow_control, true},
         {mirroring_sync_batch_size, 4096},
         %% see rabbitmq-server#227 and related tickets.
         %% msg_store_credit_disc_bound only takes effect when
         %% messages are persisted to the message store. If messages
         %% are embedded on the queue index, then modifying this
         %% setting has no effect because credit_flow is not used when
         %% writing to the queue index. See the setting
         %% queue_index_embed_msgs_below above.
         {msg_store_credit_disc_bound, {2000, 500}},
         {msg_store_io_batch_size, 2048},
         %% see rabbitmq-server#143
         %% and rabbitmq-server#949
         {credit_flow_default_credit, {200, 100}},
         %% see rabbitmq-server#248
         %% and rabbitmq-server#667
         {channel_operation_timeout, 15000},
<<<<<<< HEAD
         {decoder_config, [
             {cipher, aes_cbc256},
             {hash, sha512},
             {iterations, 1000},
             {passphrase, undefined}
         ]}
=======
         %% rabbitmq-server-973
         {lazy_queue_explicit_gc_run_operation_threshold, 250}
>>>>>>> 157cdaa0
        ]}]}.<|MERGE_RESOLUTION|>--- conflicted
+++ resolved
@@ -100,15 +100,12 @@
          %% see rabbitmq-server#248
          %% and rabbitmq-server#667
          {channel_operation_timeout, 15000},
-<<<<<<< HEAD
          {decoder_config, [
              {cipher, aes_cbc256},
              {hash, sha512},
              {iterations, 1000},
              {passphrase, undefined}
-         ]}
-=======
+         ]},
          %% rabbitmq-server-973
          {lazy_queue_explicit_gc_run_operation_threshold, 250}
->>>>>>> 157cdaa0
         ]}]}.