--- conflicted
+++ resolved
@@ -484,7 +484,6 @@
                   receive stop -> ok end
           end),
     F0 = rabbit_fifo_client:init(ClusterName, [ServerId], 4),
-<<<<<<< HEAD
     {ok, _} = rabbit_fifo_client:checkout(<<"tag">>, 1, #{}, F0),
     {ok, {_, Ready}, _} = ra:local_query(ServerId,
                                          fun rabbit_fifo:query_messages_ready/1),
@@ -495,20 +494,6 @@
     {ok, {_, Processes}, _} = ra:local_query(ServerId,
                                              fun rabbit_fifo:query_processes/1),
     ?assertEqual(2, length(Processes)),
-=======
-    ok = receive ready -> ok after 5000 -> timeout end,
-    {ok, _} = rabbit_fifo_client:checkout(<<"tag">>, 1, undefined, F0),
-    ?assertMatch({ok, {_RaIdxTerm, 1}, _Leader},
-                 ra:local_query(ServerId,
-                                fun rabbit_fifo:query_messages_ready/1)),
-    ?assertMatch({ok, {_RaIdxTerm, 1}, _Leader},
-                 ra:local_query(ServerId,
-                                fun rabbit_fifo:query_messages_checked_out/1)),
-    ?assertMatch({ok, {_RaIdxTerm, Processes}, _Leader}
-                 when length(Processes) == 2,
-                      ra:local_query(ServerId,
-                                     fun rabbit_fifo:query_processes/1)),
->>>>>>> e61c6083
     P !  stop,
     ra:stop_server(ServerId),
     ok.
